--- conflicted
+++ resolved
@@ -2,11 +2,7 @@
 
 **Transform any project into an AI-first development environment in 30 seconds.**
 
-<<<<<<< HEAD
 Constitutional SDD governance · Specialized agents · Intelligent hooks · Zero configuration
-=======
-Constitutional SDD governance · Extensive library of specialized agents ([see all](https://dario-arcos.github.io/ai-framework/agents-guide)) · Intelligent hooks · Zero configuration
->>>>>>> f0ec9f8b
 
 ---
 
@@ -21,11 +17,7 @@
 - **Persuasion Architecture** — Prompting strategies that maximize AI output quality
 - **Graph-Based Workflows** — Dependencies mapped, parallel execution optimized
 
-<<<<<<< HEAD
 Implemented through specialized agents, slash commands (SDD cycle is core), intelligent hooks, and MCP servers.
-=======
-Implemented through extensive library of specialized agents ([see all](https://dario-arcos.github.io/ai-framework/agents-guide)), complete command suite ([see all](https://dario-arcos.github.io/ai-framework/commands-guide)), intelligent hooks, and MCP servers.
->>>>>>> f0ec9f8b
 
 ROI ≥ 2x · TDD mandatory · Complexity budgets—**enforced**, not suggested.
 
@@ -110,16 +102,10 @@
 
 ### Plugin Components (via Claude Code)
 
-<<<<<<< HEAD
 - **Agents** — Architecture, Security, Testing, DevOps, Database, Documentation, UX/Design, Performance
 - **Commands** — SDD cycle, Git/GitHub automation, Project utilities
 - **Hooks** — SessionStart, PreToolUse, PostToolUse, UserPromptSubmit, Stop
 - **MCP Servers** — Playwright (browser automation), Shadcn (UI components)
-=======
-- **Specialized Agents** — 13 categories (Architecture, Security, Testing, DevOps...) ([see all](https://dario-arcos.github.io/ai-framework/agents-guide))
-- **Slash Commands** — 4 modules (SDD cycle, Git/GitHub, Utils, Docs) ([see all](https://dario-arcos.github.io/ai-framework/commands-guide))
-- **Intelligent Hooks** — SessionStart, PreToolUse, PostToolUse, UserPromptSubmit, Stop
->>>>>>> f0ec9f8b
 
 ---
 
@@ -168,13 +154,8 @@
 
 - [Quickstart](https://dario-arcos.github.io/ai-framework/quickstart) — 15 minutes to productive
 - [MCP Servers](https://dario-arcos.github.io/ai-framework/mcp-servers) — Extend Claude Code capabilities
-<<<<<<< HEAD
 - [Commands Guide](https://dario-arcos.github.io/ai-framework/commands-guide) — Slash commands reference
 - [Agents Guide](https://dario-arcos.github.io/ai-framework/agents-guide) — Specialized agents catalog
-=======
-- [Commands Guide](https://dario-arcos.github.io/ai-framework/commands-guide) — Complete command suite
-- [Agents Guide](https://dario-arcos.github.io/ai-framework/agents-guide) — Extensive library of specialized agents
->>>>>>> f0ec9f8b
 
 Constitution · Always Works™ methodology · Context engineering · Design principles
 
